--- conflicted
+++ resolved
@@ -27,12 +27,6 @@
 #include <ert/util/util.h>
 #include <ert/util/string_util.h>
 
-<<<<<<< HEAD
-#include <ert/enkf/enkf_types.h>
-#include <ert/enkf/enkf_main.h>
-#include <ert/job_queue/workflow_job_monitor.h>
-=======
->>>>>>> 953fa3df
 
 
 void test_export_field(ert_test_context_type * test_context , const char * job_name , const char * job_file) {
@@ -116,35 +110,6 @@
 
 int main(int argc , const char ** argv) {
   enkf_main_install_SIGNALS();
-<<<<<<< HEAD
-  
-  const char * config_path  = argv[1];
-  const char * config_file  = argv[2];
-  const char * job_dir_path = argv[3]; 
-    
-  test_work_area_type * work_area = test_work_area_alloc(config_file );
-  test_work_area_set_store(work_area, true); 
-  test_work_area_copy_directory_content( work_area , config_path );
-
-  enkf_main_type * enkf_main = enkf_main_bootstrap( NULL , config_file , true , true );  
-  run_mode_type run_mode = ENSEMBLE_EXPERIMENT; 
-  bool_vector_type * iactive = bool_vector_alloc(3, true); 
-  enkf_main_init_run(enkf_main , iactive, run_mode , INIT_FORCE);     /* This is ugly */
-  bool_vector_free(iactive); 
-
-  ert_workflow_list_type * workflow_list = enkf_main_get_workflow_list(enkf_main);
-  log_type * logh = enkf_main_get_logh(enkf_main); 
-  ert_workflow_list_add_jobs_in_directory(workflow_list, job_dir_path, logh); 
-  test_assert_true(ert_workflow_list_has_workflow( workflow_list , "EXPORT_FIELDS" ));
-  workflow_job_monitor_type * monitor = workflow_job_monitor_alloc();
-  test_assert_true(ert_workflow_list_run_workflow(workflow_list  , monitor, "EXPORT_FIELDS" , enkf_main));
-  workflow_job_monitor_free(monitor);
-
-  check_exported_files_exists(); 
-
-  enkf_main_free( enkf_main );
-  test_work_area_free(work_area); 
-=======
 
   const char * config_file                      = argv[1];
   const char * job_file_export_field            = argv[2];
@@ -158,6 +123,5 @@
     test_export_field(test_context, "JOB3" , job_file_export_field_rms_roff);
   }
   ert_test_context_free( test_context );
->>>>>>> 953fa3df
   exit(0);
 }