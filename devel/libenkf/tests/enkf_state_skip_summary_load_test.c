/*
   Copyright (C) 2013  Statoil ASA, Norway. 
    
   The file 'enkf_state_no_summary_test.c' is part of ERT - Ensemble based Reservoir Tool. 
    
   ERT is free software: you can redistribute it and/or modify 
   it under the terms of the GNU General Public License as published by 
   the Free Software Foundation, either version 3 of the License, or 
   (at your option) any later version. 
    
   ERT is distributed in the hope that it will be useful, but WITHOUT ANY 
   WARRANTY; without even the implied warranty of MERCHANTABILITY or 
   FITNESS FOR A PARTICULAR PURPOSE.   
    
   See the GNU General Public License at <http://www.gnu.org/licenses/gpl.html> 
   for more details. 
*/
#include <stdlib.h>
#include <stdbool.h>
#include <stdio.h>
#include <unistd.h>

#include <ert/util/test_util.h>
#include <ert/util/test_work_area.h>
#include <ert/util/util.h>

#include <ert/enkf/enkf_main.h>


bool check_ecl_sum_loaded(const enkf_main_type * enkf_main)
{
  stringlist_type * msg_list = stringlist_alloc_new();
  enkf_state_type * state    = enkf_main_iget_state( enkf_main , 0 );
  enkf_state_type * state2   = enkf_main_iget_state( enkf_main , 1 );
  enkf_fs_type    * fs       = enkf_main_get_fs( enkf_main );
  
  state_map_type * state_map = enkf_fs_get_state_map(fs);
  state_map_iset(state_map, 0, STATE_INITIALIZED);
  
  int error = 0; 

  enkf_state_load_from_forward_model( state , fs , &error , false , msg_list );
  state_map_iset(state_map, 1, STATE_INITIALIZED);
  enkf_state_load_from_forward_model( state2 , fs , &error , false , msg_list );
  
  stringlist_free( msg_list );
  return (0 == error); 
}



int main(int argc , char ** argv) {
  enkf_main_install_SIGNALS();
  const char * root_path      = argv[1];
  const char * config_file    = argv[2];
      
  test_work_area_type * work_area = test_work_area_alloc(config_file );
  test_work_area_copy_directory_content( work_area , root_path );
  
  bool strict = true;
  enkf_main_type * enkf_main = enkf_main_bootstrap( NULL , config_file , strict , true );
  
  {
    run_mode_type run_mode = ENSEMBLE_EXPERIMENT; 
<<<<<<< HEAD
    enkf_main_init_run(enkf_main , run_mode , false);     /* This is ugly */
=======
    enkf_main_init_run(enkf_main , NULL , run_mode , INIT_NONE);     /* This is ugly */
>>>>>>> e4e40beb
    
    enkf_state_type * state = enkf_main_iget_state( enkf_main , 0 );
    enkf_state_type * state2 = enkf_main_iget_state( enkf_main , 1 );
    bool active = true;
    int max_internal_sumbit = 1; 
    int init_step_parameter = 1; 
    state_enum init_state_parameter = FORECAST; 
    state_enum init_state_dynamic = FORECAST; 
    int load_start = 1; 
    int step1 = 1; 
    int step2 = 1; 
    
    enkf_state_init_run(state, run_mode, active, max_internal_sumbit, init_step_parameter, init_state_parameter, init_state_dynamic, load_start, step1, step2); 
    enkf_state_init_run(state2, run_mode, active, max_internal_sumbit, init_step_parameter, init_state_parameter, init_state_dynamic, load_start, step1, step2); 
  }

  test_assert_true(check_ecl_sum_loaded(enkf_main));
  
  enkf_main_free( enkf_main );
  test_work_area_free(work_area); 
}<|MERGE_RESOLUTION|>--- conflicted
+++ resolved
@@ -62,11 +62,7 @@
   
   {
     run_mode_type run_mode = ENSEMBLE_EXPERIMENT; 
-<<<<<<< HEAD
-    enkf_main_init_run(enkf_main , run_mode , false);     /* This is ugly */
-=======
     enkf_main_init_run(enkf_main , NULL , run_mode , INIT_NONE);     /* This is ugly */
->>>>>>> e4e40beb
     
     enkf_state_type * state = enkf_main_iget_state( enkf_main , 0 );
     enkf_state_type * state2 = enkf_main_iget_state( enkf_main , 1 );
