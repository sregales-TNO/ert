--- conflicted
+++ resolved
@@ -13,6 +13,7 @@
 #
 # See the GNU General Public License at <http://www.gnu.org/licenses/gpl.html>
 # for more details.
+
 from ert.enkf.enums import ErtImplType
 from ert.enkf.plot import DataFetcher
 from ert.enkf.plot_data import PlotBlockDataLoader, PlotBlockData
@@ -94,15 +95,10 @@
 
             report_step_data.append(data)
 
-<<<<<<< HEAD
-        return report_step_data
-=======
-
         if self.__selected_report_step_index is not None:
             return report_step_data[self.__selected_report_step_index]
         else:
             return report_step_data
->>>>>>> 5cb429ae
 
     def fetchSupportedKeys(self):
         string_list = self.ert().ensembleConfig().getKeylistFromImplType(ErtImplType.SUMMARY)
